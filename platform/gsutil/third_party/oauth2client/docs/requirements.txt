django
flask
keyring
mock
pycrypto>=2.6
pyopenssl>=0.14
python-gflags
pyyaml
webapp2
WebOb
<<<<<<< HEAD
sqlparse>=0.5.0 # not directly required, pinned by Snyk to avoid a vulnerability
=======
werkzeug>=3.0.3 # not directly required, pinned by Snyk to avoid a vulnerability
>>>>>>> 81a72f71
<|MERGE_RESOLUTION|>--- conflicted
+++ resolved
@@ -8,8 +8,4 @@
 pyyaml
 webapp2
 WebOb
-<<<<<<< HEAD
-sqlparse>=0.5.0 # not directly required, pinned by Snyk to avoid a vulnerability
-=======
-werkzeug>=3.0.3 # not directly required, pinned by Snyk to avoid a vulnerability
->>>>>>> 81a72f71
+werkzeug>=3.0.3 # not directly required, pinned by Snyk to avoid a vulnerability